{
  "Address": "MultiAddress",
  "LookupSource": "MultiAddress",
  "Nft": {
    "title": "String",
    "url": "String",
    "desc": "String"
  },
  "NftId": "u128",
  "OrderId": "u128",
  "OrderOf": {
    "order_id": "u128",
    "start_price": "Balance",
    "end_price": "Balance",
    "nft_id": "u128",
<<<<<<< HEAD
    "create_block": "u32",
    "keep_block_num": "u32",
=======
    "create_block": "BlockNumber",
    "keep_block_num": "BlockNumber",
>>>>>>> 209427f3
    "owner": "AccountId"
  },
  "BidOf": {
    "order_id": "u128",
    "price": "Balance",
    "owner": "AccountId"
  },
  "VoteOf": {
    "order_id": "u128",
    "amount": "Balance",
<<<<<<< HEAD
    "keep_block_num": "u32",
=======
    "keep_block_num": "BlockNumber",
>>>>>>> 209427f3
    "owner": "AccountId"
  }
}<|MERGE_RESOLUTION|>--- conflicted
+++ resolved
@@ -13,13 +13,8 @@
     "start_price": "Balance",
     "end_price": "Balance",
     "nft_id": "u128",
-<<<<<<< HEAD
-    "create_block": "u32",
-    "keep_block_num": "u32",
-=======
     "create_block": "BlockNumber",
     "keep_block_num": "BlockNumber",
->>>>>>> 209427f3
     "owner": "AccountId"
   },
   "BidOf": {
@@ -30,11 +25,7 @@
   "VoteOf": {
     "order_id": "u128",
     "amount": "Balance",
-<<<<<<< HEAD
-    "keep_block_num": "u32",
-=======
     "keep_block_num": "BlockNumber",
->>>>>>> 209427f3
     "owner": "AccountId"
   }
 }